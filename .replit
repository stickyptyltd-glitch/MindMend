--- conflicted
+++ resolved
@@ -1,23 +1,12 @@
-<<<<<<< HEAD
-modules = ["android-sdk"]
-
-[nix]
-channel = "stable-22_11"
-=======
 modules = ["python-3.11"]
 
 [nix]
 channel = "stable-25_05"
 packages = ["openssl", "postgresql"]
->>>>>>> b1ee0daf
 
 [deployment]
 run = ["sh", "-c", "./gradlew assembleDebug"]
 
 [[ports]]
-<<<<<<< HEAD
 localPort = 8080
-=======
-localPort = 5000
->>>>>>> b1ee0daf
 externalPort = 80